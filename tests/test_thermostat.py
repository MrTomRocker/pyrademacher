--- conflicted
+++ resolved
@@ -22,6 +22,18 @@
         func_set_auto_mode = asyncio.Future()
         func_set_auto_mode.set_result(None)
         api.async_set_auto_mode.return_value = func_set_auto_mode
+        func_contact_open_cmd = asyncio.Future()
+        func_contact_open_cmd.set_result(None)
+        api.async_contact_open_cmd.return_value = func_contact_open_cmd
+        func_contact_close_cmd = asyncio.Future()
+        func_contact_close_cmd.set_result(None)
+        api.async_contact_close_cmd.return_value = func_contact_close_cmd
+        func_set_boost_active_cfg = asyncio.Future()
+        func_set_boost_active_cfg.set_result(None)
+        api.async_set_boost_active_cfg.return_value = func_set_boost_active_cfg
+        func_set_boost_time_cfg = asyncio.Future()
+        func_set_boost_time_cfg.set_result(None)
+        api.async_set_boost_time_cfg.return_value = func_set_boost_time_cfg
         func_contact_open_cmd = asyncio.Future()
         func_contact_open_cmd.set_result(None)
         api.async_contact_open_cmd.return_value = func_contact_open_cmd
@@ -60,11 +72,8 @@
         assert thermostat.has_int_open_window_detect is True
         assert thermostat.has_boost_time is True
         assert thermostat.has_boost_active is True
-<<<<<<< HEAD
         assert thermostat.has_contact_open_cmd is True
         assert thermostat.has_contact_close_cmd is True
-=======
->>>>>>> fe2b5eef
 
     @pytest.mark.asyncio
     async def test_update_state(self, mocked_api):
@@ -83,6 +92,10 @@
         assert thermostat.temperature_value == 21.2
         assert thermostat.target_temperature_value == 24.0
         assert thermostat.relais_status == 1
+        assert thermostat.ext_open_window_detect_value is False
+        assert thermostat.int_open_window_detect_value is True
+        assert thermostat.boost_time_value == 30.0
+        assert thermostat.boost_active_value is False
         assert thermostat.ext_open_window_detect_value is False
         assert thermostat.int_open_window_detect_value is True
         assert thermostat.boost_time_value == 30.0
@@ -122,4 +135,28 @@
     async def test_async_set_boost_time_cfg(self, mocked_api):
         thermostat = await HomePilotThermostat.async_build_from_api(mocked_api, 1)
         await thermostat.async_set_boost_time_cfg(60.0)
+        mocked_api.async_set_boost_time_cfg.assert_called_with('1010014', 60.0)
+
+    @pytest.mark.asyncio
+    async def test_async_contact_open_cmd(self, mocked_api):
+        thermostat = await HomePilotThermostat.async_build_from_api(mocked_api, 1)
+        await thermostat.async_contact_open_cmd()
+        mocked_api.async_contact_open_cmd.assert_called_with('1010014')
+
+    @pytest.mark.asyncio
+    async def test_async_contact_close_cmd(self, mocked_api):
+        thermostat = await HomePilotThermostat.async_build_from_api(mocked_api, 1)
+        await thermostat.async_contact_close_cmd()
+        mocked_api.async_contact_close_cmd.assert_called_with('1010014')
+
+    @pytest.mark.asyncio
+    async def test_async_set_boost_active_cfg(self, mocked_api):
+        thermostat = await HomePilotThermostat.async_build_from_api(mocked_api, 1)
+        await thermostat.async_set_boost_active_cfg(True)
+        mocked_api.async_set_boost_active_cfg.assert_called_with('1010014', True)
+
+    @pytest.mark.asyncio
+    async def test_async_set_boost_time_cfg(self, mocked_api):
+        thermostat = await HomePilotThermostat.async_build_from_api(mocked_api, 1)
+        await thermostat.async_set_boost_time_cfg(60.0)
         mocked_api.async_set_boost_time_cfg.assert_called_with('1010014', 60.0)