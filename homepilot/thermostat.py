import asyncio
from typing import List, Optional, Dict, Any
from .const import (
    APICAP_BATT_VALUE_EVT,
    APICAP_DEVICE_TYPE_LOC,
    APICAP_ID_DEVICE_LOC,
    APICAP_NAME_DEVICE_LOC,
    APICAP_PING_CMD,
    APICAP_PROD_CODE_DEVICE_LOC,
    APICAP_PROT_ID_DEVICE_LOC,
    APICAP_RELAIS_STATE_CFG,
    APICAP_TARGET_TEMPERATURE_CFG,
    APICAP_TEMPERATURE_INT_CFG,
    APICAP_VERSION_CFG,
    APICAP_EXT_OPEN_WINDOW_DETECT_EVT,
    APICAP_INT_OPEN_WINDOW_DETECT_EVT,
    APICAP_BOOST_TIME_CFG,
    APICAP_BOOST_ACTIVE_CFG,
    APICAP_CONTACT_OPEN_CMD,
    APICAP_CONTACT_CLOSE_CMD,
    SUPPORTED_DEVICES,
)
from .api import HomePilotApi
from .device import HomePilotAutoConfigDevice, HomePilotDevice

class HomePilotThermostat(HomePilotAutoConfigDevice):
    _has_temperature: bool
    _min_temperature: float
    _max_temperature: float
    _has_target_temperature: bool
    _temperature_value: float
    _target_temperature_value: float
    _max_target_temperature: float
    _min_target_temperature: float
    _step_target_temperature: float
    _can_set_target_temperature: bool
    _has_battery_level: bool
    _battery_level_value: float
    _has_relais_status: bool
    _relais_status: float
    _has_temperature_thresh_cfg: List[bool | None]
    _temperature_thresh_cfg_value: List[float | None]
    _temperature_thresh_cfg_min: List[float | None]
    _temperature_thresh_cfg_max: List[float | None]
    _temperature_thresh_cfg_step: List[float | None]
    # New window detection and boost properties
    _has_ext_open_window_detect: bool
    _ext_open_window_detect_value: bool
    _has_int_open_window_detect: bool
    _int_open_window_detect_value: bool
    _has_boost_time: bool
    _boost_time_value: float
    _has_boost_active: bool
    _boost_active_value: bool
<<<<<<< HEAD
    _has_contact_open_cmd: bool
    _has_contact_close_cmd: bool
=======
>>>>>>> fe2b5eef

    def __init__(
        self,
        api: HomePilotApi,
        did: int,
        uid: str,
        name: str,
        device_number: str,
        model: str,
        fw_version: str,
        device_group: int,
        has_ping_cmd: bool = False,
        has_temperature: bool = False,
        min_temperature: float = None,
        max_temperature: float = None,
        has_target_temperature: bool = False,
        can_set_target_temperature: bool = False,
        min_target_temperature: float = None,
        max_target_temperature: float = None,
        step_target_temperature: float = None,
        has_battery_level: bool = False,
        has_relais_status: bool = False,
        has_ext_open_window_detect: bool = False,
        has_int_open_window_detect: bool = False,
        has_boost_time: bool = False,
        has_boost_active: bool = False,
<<<<<<< HEAD
        has_contact_open_cmd: bool = False,
        has_contact_close_cmd: bool = False,
=======
>>>>>>> fe2b5eef
        device_map: Optional[Dict[str, Any]] = None,
    ) -> None:
        super().__init__(
            api=api,
            did=did,
            uid=uid,
            name=name,
            device_number=device_number,
            model=model,
            fw_version=fw_version,
            device_group=device_group,
            has_ping_cmd=has_ping_cmd,
            device_map = device_map
        )
        self._has_temperature = has_temperature
        self._min_temperature = min_temperature
        self._max_temperature = max_temperature
        self._has_target_temperature = has_target_temperature
        self._can_set_target_temperature = can_set_target_temperature
        self._min_target_temperature = min_target_temperature
        self._max_target_temperature = max_target_temperature
        self._step_target_temperature = step_target_temperature
        self._has_battery_level = has_battery_level
        self._has_relais_status = has_relais_status
        # Initialize new window detection and boost properties
        self._has_ext_open_window_detect = has_ext_open_window_detect
        self._has_int_open_window_detect = has_int_open_window_detect
        self._has_boost_time = has_boost_time
        self._has_boost_active = has_boost_active
<<<<<<< HEAD
        # Initialize new contact command properties
        self._has_contact_open_cmd = has_contact_open_cmd
        self._has_contact_close_cmd = has_contact_close_cmd
=======
>>>>>>> fe2b5eef
        self._has_temperature_thresh_cfg = [None] * 4
        self._temperature_thresh_cfg_value = [None] * 4
        self._temperature_thresh_cfg_min = [None] * 4
        self._temperature_thresh_cfg_max = [None] * 4
        self._temperature_thresh_cfg_step = [None] * 4
        for i in range(1, 5):
            if device_map is not None and f"TEMPERATURE_THRESH_{i}_CFG" in device_map \
            and device_map[f"TEMPERATURE_THRESH_{i}_CFG"] is not None:
                self._has_temperature_thresh_cfg[i-1] = True
                self._temperature_thresh_cfg_min[i-1] = float(device_map[f"TEMPERATURE_THRESH_{i}_CFG"]["min_value"])
                self._temperature_thresh_cfg_max[i-1] = float(device_map[f"TEMPERATURE_THRESH_{i}_CFG"]["max_value"])
                self._temperature_thresh_cfg_step[i-1] = float(device_map[f"TEMPERATURE_THRESH_{i}_CFG"]["step_size"])
            else:
                self._has_temperature_thresh_cfg[i-1] = False

    @staticmethod
    def build_from_api(api: HomePilotApi, did: str):
        return asyncio.run(HomePilotThermostat.async_build_from_api(api, did))

    @staticmethod
    async def async_build_from_api(api: HomePilotApi, did: str):
        """Build a new HomePilotDevice from the response of API"""
        device = await api.get_device(did)
        device_map = HomePilotDevice.get_capabilities_map(device)
        return HomePilotThermostat(
            api=api,
            did=device_map[APICAP_ID_DEVICE_LOC]["value"],
            uid=device_map[APICAP_PROT_ID_DEVICE_LOC]["value"],
            name=device_map[APICAP_NAME_DEVICE_LOC]["value"],
            device_number=device_map[APICAP_PROD_CODE_DEVICE_LOC]["value"],
            model=SUPPORTED_DEVICES[device_map[APICAP_PROD_CODE_DEVICE_LOC]["value"]][
                "name"
            ]
            if device_map[APICAP_PROD_CODE_DEVICE_LOC]["value"] in SUPPORTED_DEVICES
            else "Generic Device",
            fw_version=device_map[APICAP_VERSION_CFG]["value"]
            if APICAP_VERSION_CFG in device_map else "",
            device_group=device_map[APICAP_DEVICE_TYPE_LOC]["value"],
            has_ping_cmd=APICAP_PING_CMD in device_map,
            has_temperature=APICAP_TEMPERATURE_INT_CFG in device_map,
            min_temperature=float(
                device_map[APICAP_TEMPERATURE_INT_CFG]["min_value"]
            ) if APICAP_TEMPERATURE_INT_CFG in device_map
            and device_map[APICAP_TEMPERATURE_INT_CFG]["min_value"] is not None else None,
            max_temperature=float(
                device_map[APICAP_TEMPERATURE_INT_CFG]["max_value"]
            ) if APICAP_TEMPERATURE_INT_CFG in device_map
            and device_map[APICAP_TEMPERATURE_INT_CFG]["max_value"] is not None else None,
            has_target_temperature=APICAP_TARGET_TEMPERATURE_CFG in device_map,
            can_set_target_temperature=APICAP_TARGET_TEMPERATURE_CFG in device_map,
            min_target_temperature=float(
                device_map[APICAP_TARGET_TEMPERATURE_CFG]["min_value"]
            ) if APICAP_TARGET_TEMPERATURE_CFG in device_map
            and device_map[APICAP_TARGET_TEMPERATURE_CFG]["min_value"] is not None else None,
            max_target_temperature=float(
                device_map[APICAP_TARGET_TEMPERATURE_CFG]["max_value"]
            ) if APICAP_TARGET_TEMPERATURE_CFG in device_map
            and device_map[APICAP_TARGET_TEMPERATURE_CFG]["max_value"] is not None else None,
            step_target_temperature=float(
                device_map[APICAP_TARGET_TEMPERATURE_CFG]["step_size"]
            ) if APICAP_TARGET_TEMPERATURE_CFG in device_map
            and device_map[APICAP_TARGET_TEMPERATURE_CFG]["step_size"] is not None else None,
            has_battery_level=APICAP_BATT_VALUE_EVT in device_map,
            has_relais_status=APICAP_RELAIS_STATE_CFG in device_map,
            has_ext_open_window_detect=APICAP_EXT_OPEN_WINDOW_DETECT_EVT in device_map,
            has_int_open_window_detect=APICAP_INT_OPEN_WINDOW_DETECT_EVT in device_map,
            has_boost_time=APICAP_BOOST_TIME_CFG in device_map,
            has_boost_active=APICAP_BOOST_ACTIVE_CFG in device_map,
<<<<<<< HEAD
            has_contact_open_cmd=APICAP_CONTACT_OPEN_CMD in device_map,
            has_contact_close_cmd=APICAP_CONTACT_CLOSE_CMD in device_map,
=======
>>>>>>> fe2b5eef
            device_map=device_map,
        )

    async def update_state(self, state, api):
        await super().update_state(state, api)
        if self.has_temperature:
            self.temperature_value = state["statusesMap"]["acttemperatur"] / 10
        if self.has_target_temperature:
            self.target_temperature_value = state["statusesMap"]["Position"] / 10        
        if self.has_battery_level and "batteryStatus" in state:
            self.battery_level_value = state["batteryStatus"]
        if self.has_relais_status:
            self.relais_status = state["statusesMap"]["relaisstatus"]
        device_map = HomePilotDevice.get_capabilities_map(await self.api.get_device(self.did))
        await super().update_device_state(state, device_map)
        # Update new window detection and boost properties from device_map
        if self.has_ext_open_window_detect:
            self.ext_open_window_detect_value = device_map[APICAP_EXT_OPEN_WINDOW_DETECT_EVT]["value"] == "true"
        if self.has_int_open_window_detect:
            self.int_open_window_detect_value = device_map[APICAP_INT_OPEN_WINDOW_DETECT_EVT]["value"] == "true"
        for i in range(1, 5):
            if self.has_temperature_thresh_cfg[i-1]:
                self.temperature_thresh_cfg_value[i-1] = float(device_map[f"TEMPERATURE_THRESH_{i}_CFG"]["value"])
        # Update boost properties from device_map
        if self.has_boost_time:
            self.boost_time_value = float(device_map[APICAP_BOOST_TIME_CFG]["value"])
        if self.has_boost_active:
            self.boost_active_value = device_map[APICAP_BOOST_ACTIVE_CFG]["value"] == "true"

    async def async_set_target_temperature(self, temperature) -> None:
        await self.api.async_set_target_temperature(self.did, temperature)

    async def async_set_temperature_thresh_cfg(self, thresh_number, temperature) -> None:
        await self.api.async_set_temperature_thresh_cfg(self.did, thresh_number, temperature)

    async def async_contact_open_cmd(self) -> None:
<<<<<<< HEAD
        if self.has_contact_open_cmd:
            await self.api.async_contact_open_cmd(self.did)

    async def async_contact_close_cmd(self) -> None:
        if self.has_contact_close_cmd:
            await self.api.async_contact_close_cmd(self.did)
=======
        await self.api.async_contact_open_cmd(self.did)

    async def async_contact_close_cmd(self) -> None:
        await self.api.async_contact_close_cmd(self.did)
>>>>>>> fe2b5eef

    async def async_set_boost_active_cfg(self, boost_active) -> None:
        await self.api.async_set_boost_active_cfg(self.did, boost_active)

    async def async_set_boost_time_cfg(self, boost_time) -> None:
        await self.api.async_set_boost_time_cfg(self.did, boost_time)
    
    @property
    def has_temperature(self) -> bool:
        return self._has_temperature
        
    @property
    def min_temperature(self) -> bool:
        return self._min_temperature

    @property
    def max_temperature(self) -> bool:
        return self._max_temperature

    @property
    def has_target_temperature(self) -> bool:
        return self._has_target_temperature

    @property
    def has_battery_level(self) -> bool:
        return self._has_battery_level

    @property
    def has_relais_status(self) -> bool:
        return self._has_relais_status

    @property
    def has_temperature_thresh_cfg(self) -> List[bool | None]:
        return self._has_temperature_thresh_cfg

    @property
    def temperature_thresh_cfg_value(self) -> List[float | None]:
        return self._temperature_thresh_cfg_value

    @property
    def temperature_thresh_cfg_min(self) -> List[float | None]:
        return self._temperature_thresh_cfg_min

    @property
    def temperature_thresh_cfg_max(self) -> List[float | None]:
        return self._temperature_thresh_cfg_max

    @property
    def temperature_thresh_cfg_step(self) -> List[float | None]:
        return self._temperature_thresh_cfg_step

    @property
    def can_set_target_temperature(self) -> bool:
        return self._can_set_target_temperature

    @property
    def min_target_temperature(self) -> bool:
        return self._min_target_temperature

    @property
    def max_target_temperature(self) -> bool:
        return self._max_target_temperature

    @property
    def step_target_temperature(self) -> bool:
        return self._step_target_temperature

    @property
    def temperature_value(self) -> float:
        return self._temperature_value

    @temperature_value.setter
    def temperature_value(self, temperature_value):
        self._temperature_value = temperature_value

    @property
    def target_temperature_value(self) -> float:
        return self._target_temperature_value

    @target_temperature_value.setter
    def target_temperature_value(self, target_temperature_value):
        self._target_temperature_value = target_temperature_value

    @property
    def battery_level_value(self) -> float:
        return self._battery_level_value

    @battery_level_value.setter
    def battery_level_value(self, battery_level_value):
        self._battery_level_value = battery_level_value

    @property
    def relais_status(self) -> float:
        return self._relais_status

    @relais_status.setter
    def relais_status(self, relais_status):
        self._relais_status = relais_status

    # New window detection and boost properties
    @property
    def has_ext_open_window_detect(self) -> bool:
        return self._has_ext_open_window_detect

    @property
    def ext_open_window_detect_value(self) -> bool:
        return self._ext_open_window_detect_value

    @ext_open_window_detect_value.setter
    def ext_open_window_detect_value(self, ext_open_window_detect_value):
        self._ext_open_window_detect_value = ext_open_window_detect_value

    @property
    def has_int_open_window_detect(self) -> bool:
        return self._has_int_open_window_detect

    @property
    def int_open_window_detect_value(self) -> bool:
        return self._int_open_window_detect_value

    @int_open_window_detect_value.setter
    def int_open_window_detect_value(self, int_open_window_detect_value):
        self._int_open_window_detect_value = int_open_window_detect_value

    @property
    def has_boost_time(self) -> bool:
        return self._has_boost_time

    @property
    def boost_time_value(self) -> float:
        return self._boost_time_value

    @boost_time_value.setter
    def boost_time_value(self, boost_time_value):
        self._boost_time_value = boost_time_value

    @property
    def has_boost_active(self) -> bool:
        return self._has_boost_active

    @property
    def boost_active_value(self) -> bool:
        return self._boost_active_value

    @boost_active_value.setter
    def boost_active_value(self, boost_active_value):
<<<<<<< HEAD
        self._boost_active_value = boost_active_value

    @property
    def has_contact_open_cmd(self) -> bool:
        return self._has_contact_open_cmd

    @property
    def has_contact_close_cmd(self) -> bool:
        return self._has_contact_close_cmd
=======
        self._boost_active_value = boost_active_value
>>>>>>> fe2b5eef
<|MERGE_RESOLUTION|>--- conflicted
+++ resolved
@@ -12,6 +12,12 @@
     APICAP_TARGET_TEMPERATURE_CFG,
     APICAP_TEMPERATURE_INT_CFG,
     APICAP_VERSION_CFG,
+    APICAP_EXT_OPEN_WINDOW_DETECT_EVT,
+    APICAP_INT_OPEN_WINDOW_DETECT_EVT,
+    APICAP_BOOST_TIME_CFG,
+    APICAP_BOOST_ACTIVE_CFG,
+    APICAP_CONTACT_OPEN_CMD,
+    APICAP_CONTACT_CLOSE_CMD,
     APICAP_EXT_OPEN_WINDOW_DETECT_EVT,
     APICAP_INT_OPEN_WINDOW_DETECT_EVT,
     APICAP_BOOST_TIME_CFG,
@@ -52,11 +58,8 @@
     _boost_time_value: float
     _has_boost_active: bool
     _boost_active_value: bool
-<<<<<<< HEAD
     _has_contact_open_cmd: bool
     _has_contact_close_cmd: bool
-=======
->>>>>>> fe2b5eef
 
     def __init__(
         self,
@@ -83,11 +86,8 @@
         has_int_open_window_detect: bool = False,
         has_boost_time: bool = False,
         has_boost_active: bool = False,
-<<<<<<< HEAD
         has_contact_open_cmd: bool = False,
         has_contact_close_cmd: bool = False,
-=======
->>>>>>> fe2b5eef
         device_map: Optional[Dict[str, Any]] = None,
     ) -> None:
         super().__init__(
@@ -117,12 +117,9 @@
         self._has_int_open_window_detect = has_int_open_window_detect
         self._has_boost_time = has_boost_time
         self._has_boost_active = has_boost_active
-<<<<<<< HEAD
         # Initialize new contact command properties
         self._has_contact_open_cmd = has_contact_open_cmd
         self._has_contact_close_cmd = has_contact_close_cmd
-=======
->>>>>>> fe2b5eef
         self._has_temperature_thresh_cfg = [None] * 4
         self._temperature_thresh_cfg_value = [None] * 4
         self._temperature_thresh_cfg_min = [None] * 4
@@ -191,11 +188,8 @@
             has_int_open_window_detect=APICAP_INT_OPEN_WINDOW_DETECT_EVT in device_map,
             has_boost_time=APICAP_BOOST_TIME_CFG in device_map,
             has_boost_active=APICAP_BOOST_ACTIVE_CFG in device_map,
-<<<<<<< HEAD
             has_contact_open_cmd=APICAP_CONTACT_OPEN_CMD in device_map,
             has_contact_close_cmd=APICAP_CONTACT_CLOSE_CMD in device_map,
-=======
->>>>>>> fe2b5eef
             device_map=device_map,
         )
 
@@ -216,6 +210,11 @@
             self.ext_open_window_detect_value = device_map[APICAP_EXT_OPEN_WINDOW_DETECT_EVT]["value"] == "true"
         if self.has_int_open_window_detect:
             self.int_open_window_detect_value = device_map[APICAP_INT_OPEN_WINDOW_DETECT_EVT]["value"] == "true"
+        # Update new window detection and boost properties from device_map
+        if self.has_ext_open_window_detect:
+            self.ext_open_window_detect_value = device_map[APICAP_EXT_OPEN_WINDOW_DETECT_EVT]["value"] == "true"
+        if self.has_int_open_window_detect:
+            self.int_open_window_detect_value = device_map[APICAP_INT_OPEN_WINDOW_DETECT_EVT]["value"] == "true"
         for i in range(1, 5):
             if self.has_temperature_thresh_cfg[i-1]:
                 self.temperature_thresh_cfg_value[i-1] = float(device_map[f"TEMPERATURE_THRESH_{i}_CFG"]["value"])
@@ -224,6 +223,11 @@
             self.boost_time_value = float(device_map[APICAP_BOOST_TIME_CFG]["value"])
         if self.has_boost_active:
             self.boost_active_value = device_map[APICAP_BOOST_ACTIVE_CFG]["value"] == "true"
+        # Update boost properties from device_map
+        if self.has_boost_time:
+            self.boost_time_value = float(device_map[APICAP_BOOST_TIME_CFG]["value"])
+        if self.has_boost_active:
+            self.boost_active_value = device_map[APICAP_BOOST_ACTIVE_CFG]["value"] == "true"
 
     async def async_set_target_temperature(self, temperature) -> None:
         await self.api.async_set_target_temperature(self.did, temperature)
@@ -232,19 +236,12 @@
         await self.api.async_set_temperature_thresh_cfg(self.did, thresh_number, temperature)
 
     async def async_contact_open_cmd(self) -> None:
-<<<<<<< HEAD
         if self.has_contact_open_cmd:
             await self.api.async_contact_open_cmd(self.did)
 
     async def async_contact_close_cmd(self) -> None:
         if self.has_contact_close_cmd:
             await self.api.async_contact_close_cmd(self.did)
-=======
-        await self.api.async_contact_open_cmd(self.did)
-
-    async def async_contact_close_cmd(self) -> None:
-        await self.api.async_contact_close_cmd(self.did)
->>>>>>> fe2b5eef
 
     async def async_set_boost_active_cfg(self, boost_active) -> None:
         await self.api.async_set_boost_active_cfg(self.did, boost_active)
@@ -391,7 +388,6 @@
 
     @boost_active_value.setter
     def boost_active_value(self, boost_active_value):
-<<<<<<< HEAD
         self._boost_active_value = boost_active_value
 
     @property
@@ -400,7 +396,4 @@
 
     @property
     def has_contact_close_cmd(self) -> bool:
-        return self._has_contact_close_cmd
-=======
-        self._boost_active_value = boost_active_value
->>>>>>> fe2b5eef
+        return self._has_contact_close_cmd